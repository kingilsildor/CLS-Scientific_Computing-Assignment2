{
 "cells": [
  {
   "cell_type": "code",
<<<<<<< HEAD
   "execution_count": 8,
=======
   "execution_count": null,
>>>>>>> 6fbccc10
   "metadata": {},
   "outputs": [],
   "source": [
    "import matplotlib.pyplot as plt\n",
    "import numpy as np\n",
    "import pandas as pd\n",
    "from IPython.display import HTML\n",
    "from joblib import Parallel, delayed\n",
    "from tqdm import tqdm\n",
    "\n",
<<<<<<< HEAD
    "from modules.config import DPI, FIG_SIZE"
   ]
  },
  {
   "cell_type": "code",
   "execution_count": null,
   "metadata": {},
   "outputs": [],
   "source": [
=======
    "from modules.config import DPI, FIG_SIZE\n",
    "from modules.random_walk_monte_carlo import RandomWalker\n",
>>>>>>> 6fbccc10
    "from modules.dla_algorithm import Diffusion, compare_omegas, plot_omega_comparison"
   ]
  },
  {
   "cell_type": "markdown",
   "metadata": {},
   "source": [
    "# Test various $\\eta$\n",
    "We test 3 values of $\\eta = 0,1,2$, and run $200$ growth iterations with the default value of $\\omega = 1.8$.\n",
    "\n",
    "We plot the resulting cluster and concentration of the grid cells."
   ]
  },
  {
   "cell_type": "code",
   "execution_count": null,
   "metadata": {},
   "outputs": [],
   "source": [
    "grid_size = 100\n",
    "growth_iterations = 200\n",
    "\n",
    "\n",
    "def run_simulation_and_plot(eta):\n",
    "    \"\"\"Run a diffusion simulation and plot the results\"\"\"\n",
    "    diffusion = Diffusion(grid_size, eta, initial_point=\"bottom\")\n",
    "    diffusion.run_simulation(growth_iterations)\n",
    "    diffusion.plot(eta, save=True, filename=f\"results/diffusion_eta_{eta}_200.png\")\n",
    "\n",
    "\n",
    "etas = [0, 1, 2]\n",
    "_ = Parallel(n_jobs=-2)(delayed(run_simulation_and_plot)(eta) for eta in etas);"
   ]
  },
  {
   "cell_type": "markdown",
   "metadata": {},
   "source": [
    "## Find optimal value of $\\omega$\n",
    "Next, we try find the approximate optimal value of $\\omega$ for the three values of $\\eta = 0,1,2$.\n",
    "\n",
    "We test for $\\omega$ in $[1.6, 1.9]$ and run $100$ simulations with $200$ growth iterations for each combination of $\\omega$ and $\\eta$.\n",
    "\n",
    "During each growth step, we solve the Lapsal equation using the **SOR** method and we check the number of iterations we had to do for **SOR** to converge. We then measure the performance of each $\\omega$ by checking the total number of iterations we had to do in **SOR** and plot the results."
   ]
  },
  {
   "cell_type": "code",
   "execution_count": null,
   "metadata": {},
   "outputs": [],
   "source": [
    "eta = 0\n",
    "omegas = [1.6, 1.65, 1.7, 1.75, 1.8, 1.85, 1.9]\n",
    "num_simulations = 100\n",
    "\n",
    "results_omegas_eta_0 = compare_omegas(eta, omegas, num_simulations)\n",
    "plot_omega_comparison(\n",
<<<<<<< HEAD
    "    results_omegas_eta_0,\n",
    "    omegas,\n",
    "    eta,\n",
    "    save=True,\n",
    "    filename=\"results/omega_comparison_eta_0.png\",\n",
=======
    "    results_omegas_eta_0, omegas, eta, save=True, filename=\"results/omega_comparison_eta_0.png\"\n",
>>>>>>> 6fbccc10
    ")\n"
   ]
  },
  {
   "cell_type": "code",
   "execution_count": null,
   "metadata": {},
   "outputs": [],
   "source": [
    "eta = 1\n",
    "omegas = [1.6, 1.65, 1.7, 1.75, 1.8, 1.85, 1.9]\n",
    "num_simulations = 100\n",
    "\n",
    "results_omegas_eta_1 = compare_omegas(eta, omegas, num_simulations)\n",
    "plot_omega_comparison(\n",
<<<<<<< HEAD
    "    results_omegas_eta_1,\n",
    "    omegas,\n",
    "    eta,\n",
    "    save=True,\n",
    "    filename=\"results/omega_comparison_eta_1.png\",\n",
=======
    "    results_omegas_eta_1, omegas, eta, save=True, filename=\"results/omega_comparison_eta_1.png\"\n",
>>>>>>> 6fbccc10
    ")"
   ]
  },
  {
   "cell_type": "code",
   "execution_count": null,
   "metadata": {},
   "outputs": [],
   "source": [
    "eta = 2\n",
    "omegas = [1.6, 1.65, 1.7, 1.75, 1.8, 1.85, 1.9]\n",
    "num_simulations = 100\n",
    "\n",
    "results_omegas_eta_2 = compare_omegas(eta, omegas, num_simulations)\n",
    "plot_omega_comparison(\n",
<<<<<<< HEAD
    "    results_omegas_eta_2,\n",
    "    omegas,\n",
    "    eta,\n",
    "    save=True,\n",
    "    filename=\"results/omega_comparison_eta_2.png\",\n",
=======
    "    results_omegas_eta_2, omegas, eta, save=True, filename=\"results/omega_comparison_eta_2.png\"\n",
>>>>>>> 6fbccc10
    ")"
   ]
  },
  {
   "cell_type": "markdown",
   "metadata": {},
   "source": [
    "We consolidate the results for all three $\\eta$ in one graph by plotting the mean and standard deviation."
   ]
  },
  {
   "cell_type": "code",
   "execution_count": null,
   "metadata": {},
   "outputs": [],
   "source": [
    "means_0 = np.mean(np.array(results_omegas_eta_0), axis=0)\n",
    "stds_0 = np.std(np.array(results_omegas_eta_0), axis=0)\n",
    "\n",
    "means_1 = np.mean(np.array(results_omegas_eta_1), axis=0)\n",
    "stds_1 = np.std(np.array(results_omegas_eta_1), axis=0)\n",
    "\n",
    "means_2 = np.mean(np.array(results_omegas_eta_2), axis=0)\n",
    "stds_2 = np.std(np.array(results_omegas_eta_2), axis=0)\n",
    "\n",
    "plt.figure(figsize=FIG_SIZE, dpi=DPI)\n",
    "plt.errorbar(omegas, means_0, yerr=stds_0, fmt=\"o-\", capsize=5, label=r\"$\\eta = 0$\")\n",
    "plt.errorbar(omegas, means_1, yerr=stds_1, fmt=\"o-\", capsize=5, label=r\"$\\eta = 1$\")\n",
    "plt.errorbar(omegas, means_2, yerr=stds_2, fmt=\"o-\", capsize=5, label=r\"$\\eta = 2$\")\n",
    "plt.xlabel(r\"$\\omega$\")\n",
    "plt.ylabel(\"# SOR Iterations\")\n",
    "plt.title(r\"# iterations needed in SOR vs $\\omega$ for 200 grow steps\")\n",
    "plt.legend()\n",
    "plt.grid(True)\n",
    "plt.savefig(\"results/omega_vs_sor_mean.png\", dpi=300, bbox_inches=\"tight\")\n",
    "plt.show()"
   ]
  },
  {
   "cell_type": "markdown",
   "metadata": {},
   "source": [
    "## Analysing the cluster shape\n",
    "Lastly, we analyse the shape of the cluster so that we can compare it to the Monte Carlo simulation.\n",
    "\n",
    "We take $10$ values of $\\eta$ from $0$ to $3$ and more or less optimal $\\omega$ for each. We run $100$ simulations with $200$ growth iterations each and measure the size of the perimeter and the width and height of the cluster. We then plot our results."
   ]
  },
  {
   "cell_type": "code",
   "execution_count": null,
   "metadata": {},
   "outputs": [],
   "source": [
    "grid_size = 100\n",
    "growth_iterations = 200\n",
    "num_simulations = 100\n",
    "\n",
    "\n",
    "def run_simulation_and_measure(eta, omega):\n",
    "    diffusion = Diffusion(grid_size, eta, initial_point=\"bottom\")\n",
    "    diffusion.run_simulation(growth_iterations, omega)\n",
    "\n",
    "    return [\n",
    "        diffusion.get_perimeter_size(),\n",
    "        diffusion.get_width(),\n",
    "        diffusion.get_height(),\n",
    "    ]"
   ]
  },
  {
   "cell_type": "code",
   "execution_count": null,
   "metadata": {},
   "outputs": [],
   "source": [
    "etas = np.linspace(0, 3, 10)\n",
    "omegas = np.linspace(1.65, 1.85, 10)\n",
    "\n",
    "clusters = [[] for _ in range(len(etas))]\n",
    "\n",
    "for i, eta in enumerate(etas):\n",
    "    clusters[i] = np.array(Parallel(n_jobs=-2)(\n",
    "        delayed(run_simulation_and_measure)(eta, omegas[i]) for _ in range(num_simulations)\n",
    "    ))"
   ]
  },
  {
   "cell_type": "code",
   "execution_count": null,
   "metadata": {},
   "outputs": [],
   "source": [
    "perimeters = [cluster_eta[:,0] for cluster_eta in clusters]\n",
    "widths = [cluster_eta[:,1] for cluster_eta in clusters]\n",
    "heights = [cluster_eta[:,2] for cluster_eta in clusters]\n",
    "\n",
    "means_perimeter = np.mean(perimeters, axis=1)\n",
    "stds_perimeter = np.std(perimeters, axis=1)\n",
    "\n",
    "means_width = np.mean(widths, axis=1)\n",
    "stds_width = np.std(widths, axis=1)\n",
    "\n",
    "means_height = np.mean(heights, axis=1)\n",
    "stds_height = np.std(heights, axis=1)\n",
    "\n",
    "plt.figure(figsize=FIG_SIZE, dpi=DPI)\n",
    "plt.errorbar(etas, means_perimeter, yerr=stds_perimeter, fmt=\"o-\", capsize=5, label=\"Perimeter\")\n",
    "plt.errorbar(etas, means_width, yerr=stds_width, fmt=\"o-\", capsize=5, label=\"Width\")\n",
    "plt.errorbar(etas, means_height, yerr=stds_height, fmt=\"o-\", capsize=5, label=\"Height\")\n",
    "plt.xlabel(r\"$\\eta$\")\n",
    "plt.ylabel(\"Cluster measurements\")\n",
    "plt.title(r\"Average cluster perimeter, width and height for clusters of size 200\")\n",
    "plt.legend()\n",
    "plt.grid(True)\n",
    "plt.savefig(\"results/average_dla_cluster_sizes.png\", dpi=300, bbox_inches=\"tight\")\n",
    "plt.show()"
   ]
  },
  {
   "cell_type": "markdown",
   "metadata": {},
   "source": [
    "## Monte-Carlo Random Walker\n",
    "\n",
    "For the Monte Carlo Random Walker system, we will be testing under the same conditions ast the DLA, where possible. The one parameter which can be varied, namely $p_{stick}$, will be tested for [0.25, 0.5, 0.75, 1]. Similarly, we will be investigating the height, width, and perimeter of the resulting clusters. \n",
    "\n",
    "Disclaimer: generating the results may take up to 1 hour. "
   ]
  },
  {
   "cell_type": "code",
   "execution_count": null,
   "metadata": {},
   "outputs": [],
<<<<<<< HEAD
   "source": [
    "from modules.random_walk_monte_carlo import RandomWalker"
   ]
  },
  {
   "cell_type": "code",
   "execution_count": null,
   "metadata": {},
   "outputs": [],
=======
>>>>>>> 6fbccc10
   "source": [
    "grid_size = 100\n",
    "steps = 10000000\n",
    "num_simulations = 20\n",
    "p_stick_values = [0.25, 0.5, 0.75, 1]\n",
    "\n",
    "\n",
    "def run_single_simulation(p_stick, steps, grid_size):\n",
    "    simulation = RandomWalker(N=grid_size, p_stick=p_stick, initial_point=\"bottom\")\n",
    "    simulation.run_simulation(steps)\n",
    "    return (\n",
    "        simulation,\n",
    "        len(simulation.cluster),\n",
    "        simulation.get_perimeter_size(),\n",
    "        simulation.get_width(),\n",
    "        simulation.get_height(),\n",
    "    )\n",
    "\n",
    "\n",
    "results = []\n",
    "final_simulations = {}\n",
    "\n",
    "for p_stick in p_stick_values:\n",
    "    cluster_sizes, perimeter_sizes, widths, heights = [], [], [], []\n",
    "\n",
    "    for _ in tqdm(\n",
    "        range(num_simulations), desc=f\"Running p_stick={p_stick}\", leave=True\n",
    "    ):\n",
    "        simulation, cluster_size, perimeter_size, width, height = run_single_simulation(\n",
    "            p_stick, steps, grid_size\n",
    "        )\n",
    "\n",
    "        cluster_sizes.append(cluster_size)\n",
    "        perimeter_sizes.append(perimeter_size)\n",
    "        widths.append(width)\n",
    "        heights.append(height)\n",
    "\n",
    "    final_simulations[p_stick] = simulation\n",
    "\n",
    "    results.append(\n",
    "        {\n",
    "            \"p_stick\": p_stick,\n",
    "            \"mean_cluster_size\": np.mean(cluster_sizes),\n",
    "            \"std_cluster_size\": np.std(cluster_sizes),\n",
    "            \"mean_perimeter_size\": np.mean(perimeter_sizes),\n",
    "            \"std_perimeter_size\": np.std(perimeter_sizes),\n",
    "            \"mean_width\": np.mean(widths),\n",
    "            \"std_width\": np.std(widths),\n",
    "            \"mean_height\": np.mean(heights),\n",
    "            \"std_height\": np.std(heights),\n",
    "        }\n",
    "    )\n",
    "\n",
    "df = pd.DataFrame(results)\n",
    "df.to_csv(\"data/random_walk_results.csv\", index=False)"
   ]
  },
  {
   "cell_type": "code",
   "execution_count": null,
   "metadata": {},
   "outputs": [],
   "source": [
    "for p_stick, simulation in final_simulations.items():\n",
    "    fig, ax = plt.subplots(figsize=(6, 6))\n",
    "\n",
    "    fixed_grid = np.where(simulation.grid == -1, 1, simulation.grid)\n",
    "\n",
    "    norm_grid = (fixed_grid - np.min(fixed_grid)) / (\n",
    "        np.max(fixed_grid) - np.min(fixed_grid)\n",
    "    )\n",
    "\n",
    "    im = ax.imshow(norm_grid, cmap=\"Blues\", alpha=0.8)\n",
    "\n",
    "    gradient = np.linspace(0, 1, simulation.grid.shape[0])[:, None]  # Vertical gradient\n",
    "    ax.imshow(gradient, cmap=\"Blues\", alpha=0.3)\n",
    "\n",
    "    x_points = [coords[1] for coords in simulation.cluster]\n",
    "    y_points = [coords[0] for coords in simulation.cluster]\n",
    "    ax.scatter(x_points, y_points, color=\"black\", s=3)\n",
    "    ax.set_title(r\"Random Walker grid with $P_{stick} = $\" + f\"{p_stick}\")\n",
    "\n",
    "    plt.colorbar(im)\n",
    "    plt.savefig(f\"results/cluster_pstick_{p_stick}.png\", dpi=300, bbox_inches=\"tight\")\n",
    "    plt.show()"
   ]
  },
  {
   "cell_type": "code",
   "execution_count": null,
   "metadata": {},
   "outputs": [],
   "source": [
    "p_stick_values = df[\"p_stick\"].values\n",
    "\n",
    "\n",
    "mean_cluster_sizes = df[\"mean_cluster_size\"].values\n",
    "std_cluster_sizes = df[\"std_cluster_size\"].values\n",
    "\n",
    "mean_perimeter_sizes = df[\"mean_perimeter_size\"].values\n",
    "std_perimeter_sizes = df[\"std_perimeter_size\"].values\n",
    "\n",
    "mean_widths = df[\"mean_width\"].values\n",
    "std_widths = df[\"std_width\"].values\n",
    "\n",
    "mean_heights = df[\"mean_height\"].values\n",
    "std_heights = df[\"std_height\"].values\n",
    "\n",
    "\n",
    "plt.figure(figsize=FIG_SIZE, dpi=DPI)\n",
    "plt.errorbar(\n",
    "    p_stick_values,\n",
    "    mean_perimeter_sizes,\n",
    "    yerr=std_perimeter_sizes,\n",
    "    fmt=\"s-\",\n",
    "    capsize=5,\n",
    "    label=r\"Perimeter Size\",\n",
    "    color=\"orange\",\n",
    ")\n",
    "plt.errorbar(\n",
    "    p_stick_values,\n",
    "    mean_widths,\n",
    "    yerr=std_widths,\n",
    "    fmt=\"^-\",\n",
    "    capsize=5,\n",
    "    label=r\"Width\",\n",
    "    color=\"green\",\n",
    ")\n",
    "plt.errorbar(\n",
    "    p_stick_values,\n",
    "    mean_heights,\n",
    "    yerr=std_heights,\n",
    "    fmt=\"v-\",\n",
    "    capsize=5,\n",
    "    label=r\"Height\",\n",
    "    color=\"red\",\n",
    ")\n",
    "\n",
    "plt.xlabel(r\"$P_{stick}$\")\n",
    "plt.ylabel(\"Simulation Metrics\")\n",
    "plt.title(r\"Comparison of Cluster Metrics vs $P_{stick}$ for 100x100 Grid\")\n",
    "plt.legend()\n",
    "plt.grid(True)\n",
    "plt.savefig(\"results/RW_cluster_metrics.png\", dpi=300, bbox_inches=\"tight\")\n",
    "\n",
    "plt.show()"
   ]
  },
  {
   "cell_type": "markdown",
   "metadata": {},
   "source": [
    "-------\n",
    "# Chemical Reaction Diffusion"
   ]
  },
  {
   "cell_type": "code",
<<<<<<< HEAD
   "execution_count": 19,
=======
   "execution_count": null,
>>>>>>> 6fbccc10
   "metadata": {},
   "outputs": [],
   "source": [
    "from modules.gray_scott import create_gif, delete_images, simulate_gray_scott"
   ]
  },
  {
   "cell_type": "code",
<<<<<<< HEAD
   "execution_count": 20,
=======
   "execution_count": null,
>>>>>>> 6fbccc10
   "metadata": {},
   "outputs": [],
   "source": [
    "N = 100\n",
    "steps = 5_000\n",
    "dx = 1\n",
    "dt = 1\n",
    "\n",
    "reaction_diffusion_params = {\n",
    "    \"snowflake\": {\"Du\": 0.16, \"Dv\": 0.08, \"F\": 0.035, \"k\": 0.06},\n",
    "    \"spots\": {\"Du\": 0.1, \"Dv\": 0.05, \"F\": 0.035, \"k\": 0.065},\n",
    "    \"star\": {\"Du\": 0.16, \"Dv\": 0.08, \"F\": 0.022, \"k\": 0.051},\n",
    "    \"wave\": {\"Du\": 0.12, \"Dv\": 0.08, \"F\": 0.018, \"k\": 0.051},\n",
    "}\n",
    "categories = list(reaction_diffusion_params.keys())\n",
    "\n",
    "delete_images(\"results\")"
   ]
  },
  {
   "cell_type": "code",
   "execution_count": 21,
   "metadata": {},
<<<<<<< HEAD
   "outputs": [
    {
     "name": "stderr",
     "output_type": "stream",
     "text": [
      "Gray-Scott simulation: 100%|██████████| 5000/5000 [01:28<00:00, 56.60it/s]\n"
     ]
    },
    {
     "name": "stdout",
     "output_type": "stream",
     "text": [
      "Deleted 50 images from results\n"
     ]
    },
    {
     "name": "stderr",
     "output_type": "stream",
     "text": [
      "Gray-Scott simulation: 100%|██████████| 5000/5000 [01:04<00:00, 77.73it/s] \n"
     ]
    },
    {
     "name": "stdout",
     "output_type": "stream",
     "text": [
      "Deleted 50 images from results\n"
     ]
    },
    {
     "name": "stderr",
     "output_type": "stream",
     "text": [
      "Gray-Scott simulation: 100%|██████████| 5000/5000 [01:05<00:00, 76.48it/s] \n"
     ]
    },
    {
     "name": "stdout",
     "output_type": "stream",
     "text": [
      "Deleted 50 images from results\n"
     ]
    },
    {
     "name": "stderr",
     "output_type": "stream",
     "text": [
      "Gray-Scott simulation: 100%|██████████| 5000/5000 [00:46<00:00, 107.37it/s]\n"
     ]
    },
    {
     "name": "stdout",
     "output_type": "stream",
     "text": [
      "Deleted 50 images from results\n"
     ]
    }
   ],
   "source": [
    "for category, params in reaction_diffusion_params.items():\n",
    "    Du = params[\"Du\"]\n",
    "    Dv = params[\"Dv\"]\n",
    "    F = params[\"F\"]\n",
    "    k = params[\"k\"]\n",
    "    simulate_gray_scott(\n",
    "        N,\n",
    "        Du,\n",
    "        Dv,\n",
    "        F,\n",
    "        k,\n",
    "        dx,\n",
    "        dt,\n",
    "        steps,\n",
    "        chemical=\"v\",\n",
    "        boundary=\"neumann\",\n",
    "        info=False,\n",
    "        noise_u=False,\n",
    "        noise_v=False,\n",
    "    )\n",
    "    gif_name = f\"results/gray_scott_{category}.gif\"\n",
    "    create_gif(\"results\", gif_name)\n",
    "    delete_images(\"results\")"
   ]
  },
  {
   "cell_type": "code",
   "execution_count": 22,
   "metadata": {},
   "outputs": [
    {
     "data": {
      "text/html": [
       "<img src=\"results/gray_scott_snowflake.gif\">"
      ],
      "text/plain": [
       "<IPython.core.display.HTML object>"
      ]
     },
     "execution_count": 22,
     "metadata": {},
     "output_type": "execute_result"
    }
   ],
=======
   "outputs": [],
>>>>>>> 6fbccc10
   "source": [
    "HTML(f'<img src=\"results/gray_scott_{categories[0]}.gif\">')"
   ]
  },
  {
   "cell_type": "code",
   "execution_count": 23,
   "metadata": {},
   "outputs": [
    {
     "data": {
      "text/html": [
       "<img src=\"results/gray_scott_spots.gif\">"
      ],
      "text/plain": [
       "<IPython.core.display.HTML object>"
      ]
     },
     "execution_count": 23,
     "metadata": {},
     "output_type": "execute_result"
    }
   ],
   "source": [
    "HTML(f'<img src=\"results/gray_scott_{categories[1]}.gif\">')"
   ]
  },
  {
   "cell_type": "code",
   "execution_count": 24,
   "metadata": {},
   "outputs": [
    {
     "data": {
      "text/html": [
       "<img src=\"results/gray_scott_star.gif\">"
      ],
      "text/plain": [
       "<IPython.core.display.HTML object>"
      ]
     },
     "execution_count": 24,
     "metadata": {},
     "output_type": "execute_result"
    }
   ],
   "source": [
    "HTML(f'<img src=\"results/gray_scott_{categories[2]}.gif\">')"
   ]
  },
  {
   "cell_type": "code",
   "execution_count": 25,
   "metadata": {},
   "outputs": [
    {
     "data": {
      "text/html": [
       "<img src=\"results/gray_scott_wave.gif\">"
      ],
      "text/plain": [
       "<IPython.core.display.HTML object>"
      ]
     },
     "execution_count": 25,
     "metadata": {},
     "output_type": "execute_result"
    }
   ],
   "source": [
    "HTML(f'<img src=\"results/gray_scott_{categories[3]}.gif\">')"
   ]
  }
 ],
 "metadata": {
  "kernelspec": {
   "display_name": "scicomp",
   "language": "python",
   "name": "python3"
  },
  "language_info": {
   "codemirror_mode": {
    "name": "ipython",
    "version": 3
   },
   "file_extension": ".py",
   "mimetype": "text/x-python",
   "name": "python",
   "nbconvert_exporter": "python",
   "pygments_lexer": "ipython3",
   "version": "3.12.8"
  }
 },
 "nbformat": 4,
 "nbformat_minor": 2
}<|MERGE_RESOLUTION|>--- conflicted
+++ resolved
@@ -2,11 +2,7 @@
  "cells": [
   {
    "cell_type": "code",
-<<<<<<< HEAD
-   "execution_count": 8,
-=======
-   "execution_count": null,
->>>>>>> 6fbccc10
+   "execution_count": null,
    "metadata": {},
    "outputs": [],
    "source": [
@@ -17,7 +13,6 @@
     "from joblib import Parallel, delayed\n",
     "from tqdm import tqdm\n",
     "\n",
-<<<<<<< HEAD
     "from modules.config import DPI, FIG_SIZE"
    ]
   },
@@ -27,10 +22,6 @@
    "metadata": {},
    "outputs": [],
    "source": [
-=======
-    "from modules.config import DPI, FIG_SIZE\n",
-    "from modules.random_walk_monte_carlo import RandomWalker\n",
->>>>>>> 6fbccc10
     "from modules.dla_algorithm import Diffusion, compare_omegas, plot_omega_comparison"
    ]
   },
@@ -39,7 +30,7 @@
    "metadata": {},
    "source": [
     "# Test various $\\eta$\n",
-    "We test 3 values of $\\eta = 0,1,2$, and run $200$ growth iterations with the default value of $\\omega = 1.8$.\n",
+    "We test 3 values of $\\eta,0,1,2$ run $200$ growth iterations and the default value of $\\omega = 1.8$.\n",
     "\n",
     "We plot the resulting cluster and concentration of the grid cells."
    ]
@@ -55,14 +46,12 @@
     "\n",
     "\n",
     "def run_simulation_and_plot(eta):\n",
-    "    \"\"\"Run a diffusion simulation and plot the results\"\"\"\n",
     "    diffusion = Diffusion(grid_size, eta, initial_point=\"bottom\")\n",
     "    diffusion.run_simulation(growth_iterations)\n",
-    "    diffusion.plot(eta, save=True, filename=f\"results/diffusion_eta_{eta}_200.png\")\n",
-    "\n",
-    "\n",
-    "etas = [0, 1, 2]\n",
-    "_ = Parallel(n_jobs=-2)(delayed(run_simulation_and_plot)(eta) for eta in etas);"
+    "    diffusion.plot(eta, save=True, filename=f\"diffusion_eta_{eta}_200.png\")\n",
+    "\n",
+    "\n",
+    "_ = Parallel(n_jobs=-2)(delayed(run_simulation_and_plot)(eta) for eta in [0, 1, 2])"
    ]
   },
   {
@@ -72,9 +61,9 @@
     "## Find optimal value of $\\omega$\n",
     "Next, we try find the approximate optimal value of $\\omega$ for the three values of $\\eta = 0,1,2$.\n",
     "\n",
-    "We test for $\\omega$ in $[1.6, 1.9]$ and run $100$ simulations with $200$ growth iterations for each combination of $\\omega$ and $\\eta$.\n",
-    "\n",
-    "During each growth step, we solve the Lapsal equation using the **SOR** method and we check the number of iterations we had to do for **SOR** to converge. We then measure the performance of each $\\omega$ by checking the total number of iterations we had to do in **SOR** and plot the results."
+    "We start with initial guess of $\\omega = 1.4, 1.6, 1.8, 1.9$ and run $20$ simulations with $50$ growth iterations for each combination of $\\omega$ and $\\eta$.\n",
+    "\n",
+    "During each growth step, we solve the Lapsal equation using the **SOR** method and we check the number of iterations we had to do for **SOR** to converge. We then measure the performance of each $\\omega$ by checking the total number of iterations we had to do in SOR and plot the results."
    ]
   },
   {
@@ -89,16 +78,12 @@
     "\n",
     "results_omegas_eta_0 = compare_omegas(eta, omegas, num_simulations)\n",
     "plot_omega_comparison(\n",
-<<<<<<< HEAD
     "    results_omegas_eta_0,\n",
     "    omegas,\n",
     "    eta,\n",
     "    save=True,\n",
     "    filename=\"results/omega_comparison_eta_0.png\",\n",
-=======
-    "    results_omegas_eta_0, omegas, eta, save=True, filename=\"results/omega_comparison_eta_0.png\"\n",
->>>>>>> 6fbccc10
-    ")\n"
+    ")"
    ]
   },
   {
@@ -113,16 +98,12 @@
     "\n",
     "results_omegas_eta_1 = compare_omegas(eta, omegas, num_simulations)\n",
     "plot_omega_comparison(\n",
-<<<<<<< HEAD
     "    results_omegas_eta_1,\n",
     "    omegas,\n",
     "    eta,\n",
     "    save=True,\n",
     "    filename=\"results/omega_comparison_eta_1.png\",\n",
-=======
-    "    results_omegas_eta_1, omegas, eta, save=True, filename=\"results/omega_comparison_eta_1.png\"\n",
->>>>>>> 6fbccc10
-    ")"
+    ")\n"
    ]
   },
   {
@@ -137,23 +118,19 @@
     "\n",
     "results_omegas_eta_2 = compare_omegas(eta, omegas, num_simulations)\n",
     "plot_omega_comparison(\n",
-<<<<<<< HEAD
     "    results_omegas_eta_2,\n",
     "    omegas,\n",
     "    eta,\n",
     "    save=True,\n",
     "    filename=\"results/omega_comparison_eta_2.png\",\n",
-=======
-    "    results_omegas_eta_2, omegas, eta, save=True, filename=\"results/omega_comparison_eta_2.png\"\n",
->>>>>>> 6fbccc10
-    ")"
+    ")\n"
    ]
   },
   {
    "cell_type": "markdown",
    "metadata": {},
    "source": [
-    "We consolidate the results for all three $\\eta$ in one graph by plotting the mean and standard deviation."
+    "We consolidate the results for all three in one graph by plotting the mean and standard deviation."
    ]
   },
   {
@@ -180,7 +157,7 @@
     "plt.title(r\"# iterations needed in SOR vs $\\omega$ for 200 grow steps\")\n",
     "plt.legend()\n",
     "plt.grid(True)\n",
-    "plt.savefig(\"results/omega_vs_sor_mean.png\", dpi=300, bbox_inches=\"tight\")\n",
+    "plt.savefig(\"results/omega_vs_sor_mean.png\", dpi=DPI, bbox_inches=\"tight\")\n",
     "plt.show()"
    ]
   },
@@ -228,20 +205,23 @@
     "clusters = [[] for _ in range(len(etas))]\n",
     "\n",
     "for i, eta in enumerate(etas):\n",
-    "    clusters[i] = np.array(Parallel(n_jobs=-2)(\n",
-    "        delayed(run_simulation_and_measure)(eta, omegas[i]) for _ in range(num_simulations)\n",
-    "    ))"
-   ]
-  },
-  {
-   "cell_type": "code",
-   "execution_count": null,
-   "metadata": {},
-   "outputs": [],
-   "source": [
-    "perimeters = [cluster_eta[:,0] for cluster_eta in clusters]\n",
-    "widths = [cluster_eta[:,1] for cluster_eta in clusters]\n",
-    "heights = [cluster_eta[:,2] for cluster_eta in clusters]\n",
+    "    clusters[i] = np.array(\n",
+    "        Parallel(n_jobs=-2)(\n",
+    "            delayed(run_simulation_and_measure)(eta, omegas[i])\n",
+    "            for _ in range(num_simulations)\n",
+    "        )\n",
+    "    )"
+   ]
+  },
+  {
+   "cell_type": "code",
+   "execution_count": null,
+   "metadata": {},
+   "outputs": [],
+   "source": [
+    "perimeters = [cluster_eta[:, 0] for cluster_eta in clusters]\n",
+    "widths = [cluster_eta[:, 1] for cluster_eta in clusters]\n",
+    "heights = [cluster_eta[:, 2] for cluster_eta in clusters]\n",
     "\n",
     "means_perimeter = np.mean(perimeters, axis=1)\n",
     "stds_perimeter = np.std(perimeters, axis=1)\n",
@@ -253,7 +233,9 @@
     "stds_height = np.std(heights, axis=1)\n",
     "\n",
     "plt.figure(figsize=FIG_SIZE, dpi=DPI)\n",
-    "plt.errorbar(etas, means_perimeter, yerr=stds_perimeter, fmt=\"o-\", capsize=5, label=\"Perimeter\")\n",
+    "plt.errorbar(\n",
+    "    etas, means_perimeter, yerr=stds_perimeter, fmt=\"o-\", capsize=5, label=\"Perimeter\"\n",
+    ")\n",
     "plt.errorbar(etas, means_width, yerr=stds_width, fmt=\"o-\", capsize=5, label=\"Width\")\n",
     "plt.errorbar(etas, means_height, yerr=stds_height, fmt=\"o-\", capsize=5, label=\"Height\")\n",
     "plt.xlabel(r\"$\\eta$\")\n",
@@ -261,7 +243,7 @@
     "plt.title(r\"Average cluster perimeter, width and height for clusters of size 200\")\n",
     "plt.legend()\n",
     "plt.grid(True)\n",
-    "plt.savefig(\"results/average_dla_cluster_sizes.png\", dpi=300, bbox_inches=\"tight\")\n",
+    "plt.savefig(\"results/average_dla_cluster_sizes.png\", dpi=DPI, bbox_inches=\"tight\")\n",
     "plt.show()"
    ]
   },
@@ -281,7 +263,6 @@
    "execution_count": null,
    "metadata": {},
    "outputs": [],
-<<<<<<< HEAD
    "source": [
     "from modules.random_walk_monte_carlo import RandomWalker"
    ]
@@ -291,8 +272,6 @@
    "execution_count": null,
    "metadata": {},
    "outputs": [],
-=======
->>>>>>> 6fbccc10
    "source": [
     "grid_size = 100\n",
     "steps = 10000000\n",
@@ -451,11 +430,7 @@
   },
   {
    "cell_type": "code",
-<<<<<<< HEAD
-   "execution_count": 19,
-=======
-   "execution_count": null,
->>>>>>> 6fbccc10
+   "execution_count": null,
    "metadata": {},
    "outputs": [],
    "source": [
@@ -464,11 +439,7 @@
   },
   {
    "cell_type": "code",
-<<<<<<< HEAD
-   "execution_count": 20,
-=======
-   "execution_count": null,
->>>>>>> 6fbccc10
+   "execution_count": null,
    "metadata": {},
    "outputs": [],
    "source": [
@@ -490,67 +461,9 @@
   },
   {
    "cell_type": "code",
-   "execution_count": 21,
-   "metadata": {},
-<<<<<<< HEAD
-   "outputs": [
-    {
-     "name": "stderr",
-     "output_type": "stream",
-     "text": [
-      "Gray-Scott simulation: 100%|██████████| 5000/5000 [01:28<00:00, 56.60it/s]\n"
-     ]
-    },
-    {
-     "name": "stdout",
-     "output_type": "stream",
-     "text": [
-      "Deleted 50 images from results\n"
-     ]
-    },
-    {
-     "name": "stderr",
-     "output_type": "stream",
-     "text": [
-      "Gray-Scott simulation: 100%|██████████| 5000/5000 [01:04<00:00, 77.73it/s] \n"
-     ]
-    },
-    {
-     "name": "stdout",
-     "output_type": "stream",
-     "text": [
-      "Deleted 50 images from results\n"
-     ]
-    },
-    {
-     "name": "stderr",
-     "output_type": "stream",
-     "text": [
-      "Gray-Scott simulation: 100%|██████████| 5000/5000 [01:05<00:00, 76.48it/s] \n"
-     ]
-    },
-    {
-     "name": "stdout",
-     "output_type": "stream",
-     "text": [
-      "Deleted 50 images from results\n"
-     ]
-    },
-    {
-     "name": "stderr",
-     "output_type": "stream",
-     "text": [
-      "Gray-Scott simulation: 100%|██████████| 5000/5000 [00:46<00:00, 107.37it/s]\n"
-     ]
-    },
-    {
-     "name": "stdout",
-     "output_type": "stream",
-     "text": [
-      "Deleted 50 images from results\n"
-     ]
-    }
-   ],
+   "execution_count": null,
+   "metadata": {},
+   "outputs": [],
    "source": [
     "for category, params in reaction_diffusion_params.items():\n",
     "    Du = params[\"Du\"]\n",
@@ -579,95 +492,36 @@
   },
   {
    "cell_type": "code",
-   "execution_count": 22,
-   "metadata": {},
-   "outputs": [
-    {
-     "data": {
-      "text/html": [
-       "<img src=\"results/gray_scott_snowflake.gif\">"
-      ],
-      "text/plain": [
-       "<IPython.core.display.HTML object>"
-      ]
-     },
-     "execution_count": 22,
-     "metadata": {},
-     "output_type": "execute_result"
-    }
-   ],
-=======
-   "outputs": [],
->>>>>>> 6fbccc10
+   "execution_count": null,
+   "metadata": {},
+   "outputs": [],
    "source": [
     "HTML(f'<img src=\"results/gray_scott_{categories[0]}.gif\">')"
    ]
   },
   {
    "cell_type": "code",
-   "execution_count": 23,
-   "metadata": {},
-   "outputs": [
-    {
-     "data": {
-      "text/html": [
-       "<img src=\"results/gray_scott_spots.gif\">"
-      ],
-      "text/plain": [
-       "<IPython.core.display.HTML object>"
-      ]
-     },
-     "execution_count": 23,
-     "metadata": {},
-     "output_type": "execute_result"
-    }
-   ],
+   "execution_count": null,
+   "metadata": {},
+   "outputs": [],
    "source": [
     "HTML(f'<img src=\"results/gray_scott_{categories[1]}.gif\">')"
    ]
   },
   {
    "cell_type": "code",
-   "execution_count": 24,
-   "metadata": {},
-   "outputs": [
-    {
-     "data": {
-      "text/html": [
-       "<img src=\"results/gray_scott_star.gif\">"
-      ],
-      "text/plain": [
-       "<IPython.core.display.HTML object>"
-      ]
-     },
-     "execution_count": 24,
-     "metadata": {},
-     "output_type": "execute_result"
-    }
-   ],
+   "execution_count": null,
+   "metadata": {},
+   "outputs": [],
    "source": [
     "HTML(f'<img src=\"results/gray_scott_{categories[2]}.gif\">')"
    ]
   },
   {
    "cell_type": "code",
-   "execution_count": 25,
-   "metadata": {},
-   "outputs": [
-    {
-     "data": {
-      "text/html": [
-       "<img src=\"results/gray_scott_wave.gif\">"
-      ],
-      "text/plain": [
-       "<IPython.core.display.HTML object>"
-      ]
-     },
-     "execution_count": 25,
-     "metadata": {},
-     "output_type": "execute_result"
-    }
-   ],
+   "execution_count": null,
+   "metadata": {},
+   "outputs": [],
    "source": [
     "HTML(f'<img src=\"results/gray_scott_{categories[3]}.gif\">')"
    ]
