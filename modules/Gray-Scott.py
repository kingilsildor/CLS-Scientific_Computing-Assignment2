import numpy as np
import matplotlib.pyplot as plt
from grid import initialize_grid, fill_center
from matplotlib.animation import FuncAnimation

<<<<<<< HEAD
DIRICHLET_VALUE = 1


def laplacian(chemical: np.ndarray, dx: float):
=======

def laplacian(chemical: np.ndarray):
>>>>>>> ab86ab5c
    """
    Calculate the laplacian of a 2D grid

    Params:
    -------
    - chemical (np.ndarray): 2D grid

    Returns:
    --------
    - laplacian (np.ndarray): laplacian of the input grid
    """
    laplacian = chemical.copy()
    laplacian[1:-1, 1:-1] = (
        chemical[:-2, 1:-1]
        + chemical[2:, 1:-1]
        + chemical[1:-1, :-2]
        + chemical[1:-1, 2:]
        - 4 * chemical[1:-1, 1:-1]
<<<<<<< HEAD
    ) * dx**2
=======
    )
>>>>>>> ab86ab5c

    assert laplacian.shape == chemical.shape
    return laplacian


def gray_scott(
<<<<<<< HEAD
    U: np.ndarray,
    V: np.ndarray,
    Du: float,
    Dv: float,
    F: float,
    k: float,
    dt: float,
    dx: float,
=======
    u: np.ndarray, v: np.ndarray, Du: float, Dv: float, F: float, k: float, dt: float
>>>>>>> ab86ab5c
):
    """
    Calculate the Gray-Scott reaction-diffusion model

    Params:
    -------
    - u (np.ndarray): concentration of the u chemical
    - v (np.ndarray): concentration of the v chemical
    - Du (float): diffusion rate of the u chemical
    - Dv (float): diffusion rate of the v chemical
    - F (float): feed rate
    - k (float): kill rate
    - dt (float): time step

    Returns:
    --------
    - u (np.ndarray): updated concentration of the u chemical
    - v (np.ndarray): updated concentration of the v chemical
    """
<<<<<<< HEAD
    u, v = U[1:-1, 1:-1], V[1:-1, 1:-1]

    Lu = laplacian(u, dx)
    Lv = laplacian(v, dx)
=======
    Lu = laplacian(u)
    Lv = laplacian(v)
>>>>>>> ab86ab5c

    uvv = u * v * v

    u += (Du * Lu - uvv + F * (1 - u)) * dt
    v += (Dv * Lv + uvv - (F + k) * v) * dt

    u = boundary_conditions(u)
    v = boundary_conditions(v)

    assert u.shape == v.shape
    return u, v


def simulate_gray_scott(
<<<<<<< HEAD
    N: int,
    Du: float,
    Dv: float,
    F: float,
    k: float,
    dt: float,
    dx: float,
    steps: int,
=======
    N: int, Du: float, Dv: float, F: float, k: float, dt: float, steps: int
>>>>>>> ab86ab5c
):
    """
    Simulate the Gray-Scott reaction-diffusion model

    Params:
    -------
    - N (int): size of the grid
    - Du (float): diffusion rate of the u chemical
    - Dv (float): diffusion rate of the v chemical
    - F (float): feed rate
    - k (float): kill rate
    - dt (float): time step
    - steps (int): number of steps to simulate

    Returns:
    --------
    - u (np.ndarray): final concentration of the u chemical
    - v (np.ndarray): final concentration of the v chemical
    """
<<<<<<< HEAD
    U = initialize_grid(N, 1.0)
    V = fill_center(initialize_grid(N), 0.25)

    U = initialize_grid(N, 1.0)
    V = fill_center(initialize_grid(N), 0.25)

    fig, axes = plt.subplots(1, 2, figsize=(10, 5))
    im1 = axes[0].imshow(U, cmap='viridis', vmin=0, vmax=1)
    im2 = axes[1].imshow(V, cmap='magma', vmin=0, vmax=1)
    axes[0].set_title("U Concentration")
    axes[1].set_title("V Concentration")

    def update(frame, U, V):
        U, V = gray_scott(U, V, Du, Dv, F, k, dt, dx)
        im1.set_data(U)
        im2.set_data(V)
        return [im1, im2]

    ani = FuncAnimation(fig, update, frames=steps, interval=30, blit=True, fargs=(U, V))
    video_path = "results/gray_scott.mp4"
    ani.save(video_path, writer="ffmpeg", fps=30)

    plt.close(fig)


def boundary_conditions(grid: np.ndarray, condition: str = "periodic"):
    """
    Apply boundary conditions to a grid

    Params:
    -------
    - grid (np.ndarray): 2D grid
    - condition (str): boundary condition to apply. Default is "periodic"

    Returns:
    --------
    - grid (np.ndarray): grid with boundary conditions applied
    """
    assert condition in ["dirichlet", "neumann", "periodic"]
    new_grid = grid.copy()

    if condition == "dirichlet":
        new_grid[0, :] = DIRICHLET_VALUE
        new_grid[-1, :] = DIRICHLET_VALUE
        new_grid[:, 0] = DIRICHLET_VALUE
        new_grid[:, -1] = DIRICHLET_VALUE
    elif condition == "neumann":
        new_grid[0, :] = new_grid[1, :]
        new_grid[-1, :] = new_grid[-2, :]
        new_grid[:, 0] = new_grid[:, 1]
        new_grid[:, -1] = new_grid[:, -2]
    elif condition == "periodic":
        new_grid[0, :] = new_grid[-2, :]
        new_grid[-1, :] = new_grid[1, :]
        new_grid[:, 0] = new_grid[:, -2]
        new_grid[:, -1] = new_grid[:, 1]

    assert new_grid.shape == grid.shape
    return new_grid
=======
    u = initialize_grid(N, 1.0)
    v = fill_center(initialize_grid(N), 0.25)

    fig, ax = plt.subplots()
    im = ax.imshow(v, cmap="viridis", vmin=0, vmax=1)
    ax.set_title("Gray-Scott Reaction-Diffusion (v)")
    plt.colorbar(im)

    # Update function for animation
    def update(frame, u, v):
        u, v = gray_scott(u, v, Du, Dv, F, k, dt)
        im.set_data(v)
        return [im]

    ani = FuncAnimation(fig, update, frames=steps, interval=50, blit=True, fargs=(u, v))
    plt.show()


def boundary_conditions(u: np.ndarray):
    u[0, :] = u[1, :]
    u[-1, :] = u[-2, :]
    u[:, 0] = u[:, 1]
    u[:, -1] = u[:, -2]

    return u

>>>>>>> ab86ab5c

def main():
    N = 100
    Du = 0.16
    Dv = 0.08
    F = 0.035
    k = 0.06
    dt = 1
<<<<<<< HEAD
    dx = 1
    steps = 30_000

    u, v = simulate_gray_scott(N, Du, Dv, F, k, dt, dx, steps)
=======
    steps = 1000

    u, v = simulate_gray_scott(N, Du, Dv, F, k, dt, steps)
>>>>>>> ab86ab5c


if __name__ == "__main__":
    main()<|MERGE_RESOLUTION|>--- conflicted
+++ resolved
@@ -3,15 +3,8 @@
 from grid import initialize_grid, fill_center
 from matplotlib.animation import FuncAnimation
 
-<<<<<<< HEAD
-DIRICHLET_VALUE = 1
-
-
-def laplacian(chemical: np.ndarray, dx: float):
-=======
 
 def laplacian(chemical: np.ndarray):
->>>>>>> ab86ab5c
     """
     Calculate the laplacian of a 2D grid
 
@@ -30,29 +23,14 @@
         + chemical[1:-1, :-2]
         + chemical[1:-1, 2:]
         - 4 * chemical[1:-1, 1:-1]
-<<<<<<< HEAD
-    ) * dx**2
-=======
     )
->>>>>>> ab86ab5c
 
     assert laplacian.shape == chemical.shape
     return laplacian
 
 
 def gray_scott(
-<<<<<<< HEAD
-    U: np.ndarray,
-    V: np.ndarray,
-    Du: float,
-    Dv: float,
-    F: float,
-    k: float,
-    dt: float,
-    dx: float,
-=======
     u: np.ndarray, v: np.ndarray, Du: float, Dv: float, F: float, k: float, dt: float
->>>>>>> ab86ab5c
 ):
     """
     Calculate the Gray-Scott reaction-diffusion model
@@ -72,15 +50,8 @@
     - u (np.ndarray): updated concentration of the u chemical
     - v (np.ndarray): updated concentration of the v chemical
     """
-<<<<<<< HEAD
-    u, v = U[1:-1, 1:-1], V[1:-1, 1:-1]
-
-    Lu = laplacian(u, dx)
-    Lv = laplacian(v, dx)
-=======
     Lu = laplacian(u)
     Lv = laplacian(v)
->>>>>>> ab86ab5c
 
     uvv = u * v * v
 
@@ -95,18 +66,7 @@
 
 
 def simulate_gray_scott(
-<<<<<<< HEAD
-    N: int,
-    Du: float,
-    Dv: float,
-    F: float,
-    k: float,
-    dt: float,
-    dx: float,
-    steps: int,
-=======
     N: int, Du: float, Dv: float, F: float, k: float, dt: float, steps: int
->>>>>>> ab86ab5c
 ):
     """
     Simulate the Gray-Scott reaction-diffusion model
@@ -126,67 +86,6 @@
     - u (np.ndarray): final concentration of the u chemical
     - v (np.ndarray): final concentration of the v chemical
     """
-<<<<<<< HEAD
-    U = initialize_grid(N, 1.0)
-    V = fill_center(initialize_grid(N), 0.25)
-
-    U = initialize_grid(N, 1.0)
-    V = fill_center(initialize_grid(N), 0.25)
-
-    fig, axes = plt.subplots(1, 2, figsize=(10, 5))
-    im1 = axes[0].imshow(U, cmap='viridis', vmin=0, vmax=1)
-    im2 = axes[1].imshow(V, cmap='magma', vmin=0, vmax=1)
-    axes[0].set_title("U Concentration")
-    axes[1].set_title("V Concentration")
-
-    def update(frame, U, V):
-        U, V = gray_scott(U, V, Du, Dv, F, k, dt, dx)
-        im1.set_data(U)
-        im2.set_data(V)
-        return [im1, im2]
-
-    ani = FuncAnimation(fig, update, frames=steps, interval=30, blit=True, fargs=(U, V))
-    video_path = "results/gray_scott.mp4"
-    ani.save(video_path, writer="ffmpeg", fps=30)
-
-    plt.close(fig)
-
-
-def boundary_conditions(grid: np.ndarray, condition: str = "periodic"):
-    """
-    Apply boundary conditions to a grid
-
-    Params:
-    -------
-    - grid (np.ndarray): 2D grid
-    - condition (str): boundary condition to apply. Default is "periodic"
-
-    Returns:
-    --------
-    - grid (np.ndarray): grid with boundary conditions applied
-    """
-    assert condition in ["dirichlet", "neumann", "periodic"]
-    new_grid = grid.copy()
-
-    if condition == "dirichlet":
-        new_grid[0, :] = DIRICHLET_VALUE
-        new_grid[-1, :] = DIRICHLET_VALUE
-        new_grid[:, 0] = DIRICHLET_VALUE
-        new_grid[:, -1] = DIRICHLET_VALUE
-    elif condition == "neumann":
-        new_grid[0, :] = new_grid[1, :]
-        new_grid[-1, :] = new_grid[-2, :]
-        new_grid[:, 0] = new_grid[:, 1]
-        new_grid[:, -1] = new_grid[:, -2]
-    elif condition == "periodic":
-        new_grid[0, :] = new_grid[-2, :]
-        new_grid[-1, :] = new_grid[1, :]
-        new_grid[:, 0] = new_grid[:, -2]
-        new_grid[:, -1] = new_grid[:, 1]
-
-    assert new_grid.shape == grid.shape
-    return new_grid
-=======
     u = initialize_grid(N, 1.0)
     v = fill_center(initialize_grid(N), 0.25)
 
@@ -213,7 +112,6 @@
 
     return u
 
->>>>>>> ab86ab5c
 
 def main():
     N = 100
@@ -222,16 +120,9 @@
     F = 0.035
     k = 0.06
     dt = 1
-<<<<<<< HEAD
-    dx = 1
-    steps = 30_000
-
-    u, v = simulate_gray_scott(N, Du, Dv, F, k, dt, dx, steps)
-=======
     steps = 1000
 
     u, v = simulate_gray_scott(N, Du, Dv, F, k, dt, steps)
->>>>>>> ab86ab5c
 
 
 if __name__ == "__main__":
