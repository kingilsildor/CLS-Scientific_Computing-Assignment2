from typing import Set, Tuple

import matplotlib.pyplot as plt
import numpy as np
from joblib import Parallel, delayed

from modules.config import CLUSTER_VALUE_DLA, CONCENTRATION_VALUE, DPI, FIG_SIZE
from modules.grid import initialize_grid


class Diffusion:
    def __init__(self, N: int, eta: float, initial_point: str = "bottom"):
        """
        Params:
        -------
        - N: int, size of the grid
        - eta: float, parameter for the probability calculation
        - initial_point: str, where to start the cluster
        """
        self.grid = initialize_grid(N)
        self.N = N
        self.eta = eta

        self.cluster: Set[Tuple[int, int]] = set()
        self.perimeter: Set[Tuple[int, int]] = set()

        if initial_point == "top":
            coords = (0, N // 2)
            self.add_to_cluster(coords)
            self.grid[-1, :] = CONCENTRATION_VALUE
        elif initial_point == "bottom":
            coords = (N - 1, N // 2)
            self.grid = np.array(
                [[1 - row / (N - 1) for col in range(N)] for row in range(N)]
            )  # initial guess for SOR
            self.add_to_cluster(coords)
        elif initial_point == "center":
            coords = (N // 2, N // 2)
            self.add_to_cluster(coords)
            self.grid[0, :] = CONCENTRATION_VALUE
            self.grid[-1, :] = CONCENTRATION_VALUE
            self.grid[:, 0] = CONCENTRATION_VALUE
            self.grid[:, -1] = CONCENTRATION_VALUE
        else:
            raise ValueError(
                "Invalid initial point, choose from 'bottom', 'top' or 'center'"
            )

        assert self.grid[coords] == CLUSTER_VALUE_DLA
        assert self.cluster == {coords}
        assert self.perimeter == self.get_neighbours(coords)

    def add_to_cluster(self, coords: Tuple[int, int]):
        """
        Add a point to the cluster and update the perimeter

        Params:
        -------
        - coords: Tuple[int, int], coordinates of the point to add
        """

        x, y = coords
        assert x >= 0 and x < self.N
        assert y >= 0 and y < self.N

        self.cluster.add(coords)
        self.grid[coords] = CLUSTER_VALUE_DLA
        self.perimeter -= self.cluster

        # Add neighbours to the perimeter
        neighbours = self.get_neighbours(coords)
        neighbours -= self.cluster
        self.perimeter |= neighbours

        assert coords not in self.perimeter
        assert coords in self.cluster

    def get_neighbours(self, coords: Tuple[int, int]) -> Set[Tuple[int, int]]:
        """
        Get the neighbours of a point

        Params:
        -------
        - coords: Tuple[int, int], coordinates of the point

        Returns:
        --------
        - neighbours: Set[Tuple[int, int]], set of coordinates of the neighbours
        """
        x, y = coords
        assert x >= 0 and x < self.N
        assert y >= 0 and y < self.N

        neighbours = set()
        if x > 0:
            neighbours.add((x - 1, y))
        if x < self.N - 1:
            neighbours.add((x + 1, y))
        if y > 0:
            neighbours.add((x, y - 1))
        if y == 0:
            neighbours.add((x, self.N - 2))
        if y < self.N - 1:
            neighbours.add((x, y + 1))
        if y == self.N - 1:
            neighbours.add((x, 1))

        assert 2 <= len(neighbours) <= 4
        assert coords not in neighbours
        assert isinstance(neighbours, set)
        return neighbours

    def get_perimeter_size(self) -> int:
        """Get the size of the perimeter of the cluster"""
        return len(self.perimeter)

    def get_width(self) -> int:
        """Get the width of the cluster"""
        return max([coords[1] for coords in self.cluster]) - min(
            [coords[1] for coords in self.cluster]
        )

    def get_height(self) -> int:
        """Get the height of the cluster"""
        return max([coords[0] for coords in self.cluster]) - min(
            [coords[0] for coords in self.cluster]
        )

    def plot(
        self, eta: float = 1, save: bool = False, filename: str = "dla.png"
    ) -> None:
        _, ax = plt.subplots()
        im = ax.imshow(self.grid, cmap="Blues")
        plt.colorbar(im)

        x_points = [coords[1] for coords in self.cluster]
        y_points = [coords[0] for coords in self.cluster]
        ax.scatter(x_points, y_points, color="black", s=2)
        ax.set_title(
            rf"DLA cluster for $\eta = {eta}$ and {len(self.cluster) - 1} growth steps"
        )

        if save:
            plt.savefig(filename, dpi=DPI, bbox_inches="tight")

        plt.show()

    def grow_cluster(self, omega: float = 1.8) -> int:
        """
        Grow the cluster by adding a random point from the perimeter

        Params:
        -------
        - omega: float, relaxation factor for the SOR method

        Returns:
        --------
        - sor_iters: int, number of iterations needed for the SOR method
        """
        result_sor, sor_iters = successive_over_relaxation(
            self.grid, self.cluster, omega
        )
        self.grid = result_sor

        boundary_coords = [coords for coords in self.perimeter]
        boundary_concentration = np.array(
            [
                self.grid[coords] ** self.eta if self.grid[coords] >= 0 else 0
                for coords in boundary_coords
            ]
        )
        total_boundary_concentration = sum(boundary_concentration)

        # Pick one cell randomly
        new_cell_idx = np.random.choice(
            [i for i in range(len(self.perimeter))],
            size=1,
            p=boundary_concentration / total_boundary_concentration,
        )[0]
        new_coords = boundary_coords[new_cell_idx]

        self.add_to_cluster(new_coords)

        # Periodic conditions
        if new_coords[1] == 0:
            self.add_to_cluster((new_coords[0], self.N - 1))
        elif new_coords[1] == self.N - 1:
            self.add_to_cluster((new_coords[0], 0))

        return sor_iters

    def run_simulation(self, steps: int = 1000, omega: float = 1.8) -> int:
        """Runs the DLA simulation for a given number of steps."""
        sor_iters = 0
        for _ in range(steps):
            sor_iters += self.grow_cluster(omega)

            # Stops if the concentration is too low
            if self.grid.max() < 1e-10:
                print(f"Simulation was stopped after step {i} due to low concentration")
                break

        return sor_iters


<<<<<<< HEAD
=======
@njit
def _first_column(
    N: int, grid: np.ndarray, cluster: Set[Tuple[int, int]], delta: float, omega: float
) -> float:
    """
    Update the first column of the grid

    Params:
    -------
    - N (int): The size of the grid
    - grid (np.ndarray): The spatial grid
    - cluster (Set[Tuple[int, int]]): The coordinates of the cluster
    - delta (float): The current value of delta
    - omega (float): The relaxation factor

    Returns:
    --------
    - delta (float): The updated value
    """
    for i in range(1, N):
        if (i, 0) in cluster:
            continue

        old_cell = grid[i][0]
        grid[i][0] = (
            omega / 4 * (grid[i + 1][0] + grid[i - 1][0] + grid[i][1] + grid[i][N - 1])
            + (1 - omega) * grid[i][0]
        )

        if np.abs(grid[i][0] - old_cell) > delta:
            delta = np.abs(grid[i][0] - old_cell)

    assert delta >= 0
    return delta


@njit
def _center_columns(
    N: int, grid: np.ndarray, cluster: Set[Tuple[int, int]], delta: float, omega: float
) -> float:
    """
    Update the center columns of the grid

    Params:
    -------
    - N (int): The size of the grid
    - grid (np.ndarray): The spatial grid
    - cluster (Set[Tuple[int, int]]): The coordinates of the cluster
    - delta (float): The current value of delta
    - omega (float): The relaxation factor

    Returns:
    --------
    - delta (float): The updated value
    """
    for j in range(1, N):
        for i in range(1, N):
            if (i, j) in cluster:
                continue

            old_cell = grid[i][j]
            grid[i][j] = (
                omega
                / 4
                * (grid[i + 1][j] + grid[i - 1][j] + grid[i][j + 1] + grid[i][j - 1])
                + (1 - omega) * grid[i][j]
            )

            delta = max(delta, np.abs(grid[i][j] - old_cell))

    assert delta >= 0
    return delta


@njit
def _last_column(
    N: int, grid: np.ndarray, cluster: Set[Tuple[int, int]], delta: float, omega: float
) -> float:
    """
    Update the last column of the grid

    Params:
    -------
    - N (int): The size of the grid
    - grid (np.ndarray): The spatial grid
    - cluster (Set[Tuple[int, int]]): The coordinates of the cluster
    - delta (float): The current value of delta
    - omega (float): The relaxation factor

    Returns:
    --------
    - delta (float): The updated value
    """
    for i in range(1, N):
        if (i, N) in cluster:
            continue

        old_cell = grid[i][N]
        grid[i][N] = (
            omega / 4 * (grid[i + 1][N] + grid[i - 1][N] + grid[i][0] + grid[i][N - 1])
            + (1 - omega) * grid[i][N]
        )

        if np.abs(grid[i][N] - old_cell) > delta:
            delta = np.abs(grid[i][N] - old_cell)

    assert delta >= 0
    return delta


>>>>>>> 6fbccc10
def successive_over_relaxation(
    grid: np.ndarray,
    cluster: Set[Tuple[int, int]],
    omega: float | None = 1.8,
    epsilon: float | None = 1e-5,
    max_iterations: int | None = 5000,
) -> Tuple[list, list, int]:
    """
    Run the Successive Under Relaxation method to solve the time independent diffusion equation

    Params:
    -------
    - grid (np.ndarray): The initial spatial grid
    - cluster (Set[Tuple[int, int]]): The coordinates of the cluster
    - epsilon (float, optional): The convergence criterion. Defaults to 1e-5.
    - max_iterations (int, optional): The maximum number of iterations. Defaults to 100000.
    - omega (float, optional): The relaxation factor. Defaults to 1.8

    Returns:
    --------
    - results (List[np.ndarray]): A list of spatial grids at each iteration
    - k (int): The number of iterations
    """
    grid = grid.copy()
    N = grid.shape[0] - 1

    delta = float("inf")
    k = 0

    while delta > epsilon and k < max_iterations:
        delta = 0

        # First column
        for i in range(1, N):
            if (i, 0) in cluster:
                continue

            old_cell = grid[i][0].copy()
            grid[i][0] = (
                omega
                / 4
                * (grid[i + 1][0] + grid[i - 1][0] + grid[i][1] + grid[i][N - 1])
                + (1 - omega) * grid[i][0]
            )

            if np.abs(grid[i][0] - old_cell) > delta:
                delta = np.abs(grid[i][0] - old_cell)

        for j in range(1, N):
            for i in range(1, N):
                if (i, j) in cluster:
                    continue

                old_cell = grid[i][j].copy()
                grid[i][j] = (
                    omega
                    / 4
                    * (
                        grid[i + 1][j]
                        + grid[i - 1][j]
                        + grid[i][j + 1]
                        + grid[i][j - 1]
                    )
                    + (1 - omega) * grid[i][j]
                )

                delta = max(delta, np.abs(grid[i][j] - old_cell))

        # Last column
        for i in range(1, N):
            if (i, N) in cluster:
                continue

            old_cell = grid[i][N].copy()
            grid[i][N] = (
                omega
                / 4
                * (grid[i + 1][N] + grid[i - 1][N] + grid[i][0] + grid[i][N - 1])
                + (1 - omega) * grid[i][N]
            )

            if np.abs(grid[i][N] - old_cell) > delta:
                delta = np.abs(grid[i][N] - old_cell)

        k += 1

    return grid, k


def simulate_different_omegas(
    eta: float = 1, omegas: list[float] = [1.0, 1.4, 1.8, 1.9]
) -> np.ndarray:
    """
    Simulate the DLA algorithm for different omega values

    Params:
    -------
    - eta: float, parameter for the probability calculation
    - omegas: list[float], list of omega values to test

    Returns:
    --------
    - results: np.ndarray, number of iterations needed for each omega
    """
    grid_size = 100
    growth_steps = 200

    results = np.zeros(len(omegas))
    for i, omega in enumerate(omegas):
        diffusion = Diffusion(grid_size, eta)
        results[i] = diffusion.run_simulation(growth_steps, omega)
    return np.array(results)


def compare_omegas(
    eta: float = 1,
    omegas: list[float] = [1.0, 1.4, 1.8, 1.9],
    num_simulations: int = 20,
) -> np.ndarray:
    """Compare the number of iterations needed for different omega values"""
    results = Parallel(n_jobs=-2)(
        delayed(simulate_different_omegas)(eta, omegas) for _ in range(num_simulations)
    )

    return np.array(results)


def plot_omega_comparison(
    results, omegas, eta, save=False, filename="omega_comparison.png"
) -> None:
    """
    Plot the number of iterations needed for different omega values

    Params:
    -------
    - results: np.ndarray, number of iterations needed for each omega
    - omegas: list[float], list of omega values to test
    - eta: float, parameter for the probability calculation
    - save: bool, whether to save the plot
    - filename: str, name of the file to save the plot
    """
    plt.figure(figsize=FIG_SIZE)
    plt.boxplot(results, tick_labels=omegas)
    plt.xlabel(r"$\omega$")
    plt.ylabel("# SOR Iterations")
    plt.title(
        rf"# iterations needed in SOR vs $\omega$ for 100x100 grid, 200 grow steps, $\eta = {eta}$"
    )
    plt.grid(True)

    if save:
        plt.savefig(filename, dpi=DPI, bbox_inches="tight")

    plt.show()<|MERGE_RESOLUTION|>--- conflicted
+++ resolved
@@ -203,8 +203,6 @@
         return sor_iters
 
 
-<<<<<<< HEAD
-=======
 @njit
 def _first_column(
     N: int, grid: np.ndarray, cluster: Set[Tuple[int, int]], delta: float, omega: float
@@ -315,7 +313,6 @@
     return delta
 
 
->>>>>>> 6fbccc10
 def successive_over_relaxation(
     grid: np.ndarray,
     cluster: Set[Tuple[int, int]],
