<<<<<<< HEAD
from typing import Set, Tuple

import matplotlib.pyplot as plt
import numpy as np
from tqdm import tqdm


class Grid:
    def __init__(self, N: int, eta: int = 1, initial_point: str = "bottom"):
        """
        Initialize the grid with a single particle at the center of the grid.

        Params
        ------
        - N (int): size of the grid
        - initial_point (str): initial point of the particle, can be "bottom", "center" or "top". Default is "bottom"
        """
        self.cluster: Set[Tuple[int, int]] = set()
        self.perimeter: Set[Tuple[int, int]] = set()

        self.N = N
        grid = np.zeros((N, N))
        assert grid.shape == (N, N), (
            f"Grid shape is {grid.shape} but should be {(N, N)}"
        )
        self.grid = grid
        self.initial_point = initial_point
        self.initialize_seed()

        self.eta = eta

    def initialize_seed(self):
        """
        Initialize the grid with a single particle at the center of the grid.
        """
        N = self.N

        if self.initial_point == "bottom":
            coords = (N - 1, N // 2)
            self.add_to_cluster(coords)
        elif self.initial_point == "center":
            coords = (N // 2, N // 2)
            self.add_to_cluster(coords)
        elif self.initial_point == "top":
            coords = (0, N // 2)
            self.add_to_cluster(coords)
        else:
            ValueError("Invalid initial point. Must be 'bottom', 'center' or 'top'.")

        assert coords in self.cluster, "Initial point not added to the cluster."

    def add_to_cluster(self, coord: Tuple[int, int]):
        """
        Add a particle to the cluster.

        Params
        ------
        - coord (Tuple[int, int]): coordinates of the particle to add

        Returns
        -------
        - None if the particle is already in the cluster or outside the grid
        """
        assert isinstance(coord, tuple), "coord must be a tuple."
        assert len(coord) == 2, "coord must have 2 elements."
        assert all(isinstance(_, int) for _ in coord), "All elements must be integers."

        x, y = coord
        N = self.N

        if coord in self.cluster:
            return
        if x < 0 or x >= N or y < 0 or y >= N:
            return

        self.cluster.add(coord)
        self.update_perimeter(coord)

    def get_neighbours(self, coord: Tuple[int, int]) -> Set[Tuple[int, int]]:
        """
        Get the neighbours of a particle.

        Params
        ------
        - coord (Tuple[int, int]): coordinates of the particle

        Returns
        -------
        - Set[Tuple[int, int]]: set of neighbours of the particle
        """
        x, y = coord
        neighbours = {
            (x + 1, y),
            (x - 1, y),
            (x, y + 1),
            (x, y - 1),
        }
        neighbours -= self.cluster
        assert coord not in neighbours, "Neighbours should not contain the particle."
        assert neighbours & self.cluster == set(), (
            "Neighbours should not intersect the cluster."
        )
        return neighbours

    def update_perimeter(self, coord: Tuple[int, int]):
        """
        Update the perimeter of the cluster.

        Params
        ------
        - coord (Tuple[int, int]): coordinates of the particle
        """
        neighbours = self.get_neighbours(coord)
        self.perimeter |= neighbours

    def get_probabilities(self, perimeter, c_function=None):
        if c_function is None:
            c_values = {candidate: 1 for candidate in perimeter}
        else:
            c_values = {candidate: c_function(*candidate) for candidate in perimeter}

        eta = self.eta
        denominator = sum(c_values[candidate] ** eta for candidate in perimeter)

        probabilities = [
            (c_values[candidate] ** eta) / denominator for candidate in perimeter
        ]

        return probabilities, c_values

    def get_next_particle(self, c_values) -> Tuple[int, int]:
        """
        Get the next particle to add to the cluster.

        Returns
        -------
        - Tuple[int, int]: coordinates of the next particle
        """
        perimeter = list(self.perimeter)
        probabilities, c_values = self.get_probabilities(perimeter, c_values)

        next_index = np.random.choice(len(perimeter), p=probabilities)
        next_particle = perimeter[next_index]
        return next_particle

    def grow_cluster(self, c_values):
        """
        Grow the cluster by adding particles to it.
        """
        next_particle = self.get_next_particle(c_values)
        self.add_to_cluster(next_particle)

    def simulate(self, c_values):
        """
        Simulate the growth of the cluster.
        """
        for _ in tqdm(range(10_000)):
            self.grow_cluster(c_values)
=======
import numpy as np
from typing import Tuple, Dict, Set
import matplotlib.pyplot as plt
from grid import initialize_grid

CLUSTER_VALUE = -1
CONCENTRATION_VALUE = 1


class Diffusion:
    def __init__(self, N: int, initial_point: str = "bottom"):
        """
        Params:
        -------
        - N: int, size of the grid
        - initial_point: str, where to start the cluster
        """
        self.grid = initialize_grid(N)
        self.N = N

        self.cluster: Set[Tuple[int, int]] = set()
        self.perimeter: Set[Tuple[int, int]] = set()

        if initial_point == "top":
            coords = (0, N // 2)
            self.add_to_cluster(coords)
            self.grid[-1, :] = CONCENTRATION_VALUE
        elif initial_point == "bottom":
            coords = (N - 1, N // 2)
            self.add_to_cluster(coords)
            self.grid[0, :] = CONCENTRATION_VALUE
        elif initial_point == "center":
            coords = (N // 2, N // 2)
            self.add_to_cluster(coords)
            self.grid[0, :] = CONCENTRATION_VALUE
            self.grid[-1, :] = CONCENTRATION_VALUE
            self.grid[:, 0] = CONCENTRATION_VALUE
            self.grid[:, -1] = CONCENTRATION_VALUE
        else:
            raise ValueError(
                "Invalid initial point, choose from 'bottom', 'top' or 'center'"
            )

        assert self.grid[coords] == CLUSTER_VALUE
        assert self.cluster == {coords}
        assert self.perimeter == self.get_neighbours(coords)

    def add_to_cluster(self, coords: Tuple[int, int]):
        """
        Add a point to the cluster and update the perimeter

        Params:
        -------
        - coords: Tuple[int, int], coordinates of the point to add
        """

        x, y = coords
        assert x >= 0 and x < self.N
        assert y >= 0 and y < self.N

        self.cluster.add(coords)
        self.grid[coords] = CLUSTER_VALUE
        self.perimeter -= self.cluster

        # Add neighbours to the perimeter
        neighbours = self.get_neighbours(coords)
        neighbours -= self.cluster
        self.perimeter |= neighbours

        assert coords not in self.perimeter
        assert coords in self.cluster

    def get_neighbours(self, coords: Tuple[int, int]) -> Set[Tuple[int, int]]:
        """
        Get the neighbours of a point

        Params:
        -------
        - coords: Tuple[int, int], coordinates of the point

        Returns:
        --------
        - neighbours: Set[Tuple[int, int]], set of coordinates of the neighbours
        """
        x, y = coords
        assert x >= 0 and x < self.N
        assert y >= 0 and y < self.N

        neighbours = set()
        neighbours.add((x - 1, y))
        neighbours.add((x + 1, y))
        neighbours.add((x, y - 1))
        neighbours.add((x, y + 1))

        assert len(neighbours) == 4
        assert coords not in neighbours
        assert isinstance(neighbours, set)
        return neighbours

    def plot(self):
        plt.imshow(self.grid, cmap="viridis")
        plt.colorbar()
        plt.show()
>>>>>>> 229d50b4

    def visualize_cluster(self):
        """
        Visualize the cluster.
        """
        cluster_points = list(self.cluster)
        if not cluster_points:
            print("No points in the cluster to visualize.")
            return

<<<<<<< HEAD
        x, y = zip(*cluster_points)
        self.grid[x, y] = 1
        plt.imshow(self.grid)
        plt.show()


if __name__ == "__main__":
    N = 100
    grid = Grid(N, initial_point="bottom")
    c_values = None
    grid.simulate(c_values)
    grid.visualize_cluster()
=======
def main():
    diffusion = Diffusion(100, initial_point="bottom")
    diffusion.plot()


if __name__ == "__main__":
    main()
>>>>>>> 229d50b4
<|MERGE_RESOLUTION|>--- conflicted
+++ resolved
@@ -1,165 +1,5 @@
-<<<<<<< HEAD
 from typing import Set, Tuple
 
-import matplotlib.pyplot as plt
-import numpy as np
-from tqdm import tqdm
-
-
-class Grid:
-    def __init__(self, N: int, eta: int = 1, initial_point: str = "bottom"):
-        """
-        Initialize the grid with a single particle at the center of the grid.
-
-        Params
-        ------
-        - N (int): size of the grid
-        - initial_point (str): initial point of the particle, can be "bottom", "center" or "top". Default is "bottom"
-        """
-        self.cluster: Set[Tuple[int, int]] = set()
-        self.perimeter: Set[Tuple[int, int]] = set()
-
-        self.N = N
-        grid = np.zeros((N, N))
-        assert grid.shape == (N, N), (
-            f"Grid shape is {grid.shape} but should be {(N, N)}"
-        )
-        self.grid = grid
-        self.initial_point = initial_point
-        self.initialize_seed()
-
-        self.eta = eta
-
-    def initialize_seed(self):
-        """
-        Initialize the grid with a single particle at the center of the grid.
-        """
-        N = self.N
-
-        if self.initial_point == "bottom":
-            coords = (N - 1, N // 2)
-            self.add_to_cluster(coords)
-        elif self.initial_point == "center":
-            coords = (N // 2, N // 2)
-            self.add_to_cluster(coords)
-        elif self.initial_point == "top":
-            coords = (0, N // 2)
-            self.add_to_cluster(coords)
-        else:
-            ValueError("Invalid initial point. Must be 'bottom', 'center' or 'top'.")
-
-        assert coords in self.cluster, "Initial point not added to the cluster."
-
-    def add_to_cluster(self, coord: Tuple[int, int]):
-        """
-        Add a particle to the cluster.
-
-        Params
-        ------
-        - coord (Tuple[int, int]): coordinates of the particle to add
-
-        Returns
-        -------
-        - None if the particle is already in the cluster or outside the grid
-        """
-        assert isinstance(coord, tuple), "coord must be a tuple."
-        assert len(coord) == 2, "coord must have 2 elements."
-        assert all(isinstance(_, int) for _ in coord), "All elements must be integers."
-
-        x, y = coord
-        N = self.N
-
-        if coord in self.cluster:
-            return
-        if x < 0 or x >= N or y < 0 or y >= N:
-            return
-
-        self.cluster.add(coord)
-        self.update_perimeter(coord)
-
-    def get_neighbours(self, coord: Tuple[int, int]) -> Set[Tuple[int, int]]:
-        """
-        Get the neighbours of a particle.
-
-        Params
-        ------
-        - coord (Tuple[int, int]): coordinates of the particle
-
-        Returns
-        -------
-        - Set[Tuple[int, int]]: set of neighbours of the particle
-        """
-        x, y = coord
-        neighbours = {
-            (x + 1, y),
-            (x - 1, y),
-            (x, y + 1),
-            (x, y - 1),
-        }
-        neighbours -= self.cluster
-        assert coord not in neighbours, "Neighbours should not contain the particle."
-        assert neighbours & self.cluster == set(), (
-            "Neighbours should not intersect the cluster."
-        )
-        return neighbours
-
-    def update_perimeter(self, coord: Tuple[int, int]):
-        """
-        Update the perimeter of the cluster.
-
-        Params
-        ------
-        - coord (Tuple[int, int]): coordinates of the particle
-        """
-        neighbours = self.get_neighbours(coord)
-        self.perimeter |= neighbours
-
-    def get_probabilities(self, perimeter, c_function=None):
-        if c_function is None:
-            c_values = {candidate: 1 for candidate in perimeter}
-        else:
-            c_values = {candidate: c_function(*candidate) for candidate in perimeter}
-
-        eta = self.eta
-        denominator = sum(c_values[candidate] ** eta for candidate in perimeter)
-
-        probabilities = [
-            (c_values[candidate] ** eta) / denominator for candidate in perimeter
-        ]
-
-        return probabilities, c_values
-
-    def get_next_particle(self, c_values) -> Tuple[int, int]:
-        """
-        Get the next particle to add to the cluster.
-
-        Returns
-        -------
-        - Tuple[int, int]: coordinates of the next particle
-        """
-        perimeter = list(self.perimeter)
-        probabilities, c_values = self.get_probabilities(perimeter, c_values)
-
-        next_index = np.random.choice(len(perimeter), p=probabilities)
-        next_particle = perimeter[next_index]
-        return next_particle
-
-    def grow_cluster(self, c_values):
-        """
-        Grow the cluster by adding particles to it.
-        """
-        next_particle = self.get_next_particle(c_values)
-        self.add_to_cluster(next_particle)
-
-    def simulate(self, c_values):
-        """
-        Simulate the growth of the cluster.
-        """
-        for _ in tqdm(range(10_000)):
-            self.grow_cluster(c_values)
-=======
-import numpy as np
-from typing import Tuple, Dict, Set
 import matplotlib.pyplot as plt
 from grid import initialize_grid
 
@@ -261,36 +101,12 @@
         plt.imshow(self.grid, cmap="viridis")
         plt.colorbar()
         plt.show()
->>>>>>> 229d50b4
-
-    def visualize_cluster(self):
-        """
-        Visualize the cluster.
-        """
-        cluster_points = list(self.cluster)
-        if not cluster_points:
-            print("No points in the cluster to visualize.")
-            return
-
-<<<<<<< HEAD
-        x, y = zip(*cluster_points)
-        self.grid[x, y] = 1
-        plt.imshow(self.grid)
-        plt.show()
 
 
-if __name__ == "__main__":
-    N = 100
-    grid = Grid(N, initial_point="bottom")
-    c_values = None
-    grid.simulate(c_values)
-    grid.visualize_cluster()
-=======
 def main():
     diffusion = Diffusion(100, initial_point="bottom")
     diffusion.plot()
 
 
 if __name__ == "__main__":
-    main()
->>>>>>> 229d50b4
+    main()